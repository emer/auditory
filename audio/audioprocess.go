// Copyright (c) 2019, The Emergent Authors. All rights reserved.
// Use of this source code is governed by a BSD-style
// license that can be found in the LICENSE file.
package audio

import (
	"fmt"
	"math"
	"strconv"

	"github.com/chewxy/math32"
	"github.com/emer/emergent/dtable"
	"github.com/emer/emergent/etensor"
)

// AudInputSpec defines the sound input parameters for auditory processing
type AudInputSpec struct {
	WinMsec      float32 `desc:"#DEF_25 input window -- number of milliseconds worth of sound to filter at a time"`
	StepMsec     float32 `desc:"#DEF_5;10;12.5 input step -- number of milliseconds worth of sound that the input is stepped along to obtain the next window sample""`
	TrialMsec    float32 `desc:"#DEF_100 length of a full trial's worth of input -- total number of milliseconds to accumulate into a complete trial of activations to present to a network -- must be a multiple of step_msec -- input will be trial_msec / step_msec = trial_steps wide in the X axis, and number of filters in the Y axis"`
	BorderSteps  uint32  `desc:"number of steps before and after the trial window to preserve -- this is important when applying temporal filters that have greater temporal extent"`
	SampleRate   uint32  `desc:"rate of sampling in our sound input (e.g., 16000 = 16Khz) -- can initialize this from a taSound object using InitFromSound method"`
	Channels     uint16  `desc:"total number of channels to process"`
	Channel      uint16  `desc:"#CONDSHOW_ON_channels:1 specific channel to process, if input has multiple channels, and we only process one of them (-1 = process all)"`
	WinSamples   uint32  `desc:"#READ_ONLY #SHOW total number of samples to process (win_msec * .001 * sample_rate)"`
	StepSamples  uint32  `desc:"#READ_ONLY #SHOW total number of samples to step input by (step_msec * .001 * sample_rate)"`
	TrialSamples uint32  `desc:"#READ_ONLY #SHOW total number of samples in a trial  (trail_msec * .001 * sample_rate)"`
	TrialSteps   uint32  `desc:"#READ_ONLY #SHOW total number of steps in a trial  (trail_msec / step_msec)"`
	TotalSteps   uint32  `desc:"#READ_ONLY #SHOW 2*border_steps + trial_steps -- total in full window"`
}

//Init initializes the the AudInputSpec
func (ais *AudInputSpec) Initialize() {
	ais.WinMsec = 25.0
	ais.StepMsec = 5.0
	ais.TrialMsec = 100.0
	ais.BorderSteps = 12
	ais.SampleRate = 16000
	ais.Channels = 1
	ais.Channel = 0
	ais.ComputeSamples()
}

// ComputeSamples computes the sample counts based on time and sample rate
func (ais *AudInputSpec) ComputeSamples() {
	ais.WinSamples = MSecToSamples(ais.WinMsec, ais.SampleRate)
	ais.StepSamples = MSecToSamples(ais.StepMsec, ais.SampleRate)
	ais.TrialSamples = MSecToSamples(ais.TrialMsec, ais.SampleRate)
	ais.TrialSteps = uint32(math.Round(float64(ais.TrialMsec / ais.StepMsec)))
	ais.TotalSteps = 2*ais.BorderSteps + ais.TrialSteps
}

// MSecToSamples converts milliseconds to samples, in terms of sample_rate
func MSecToSamples(msec float32, rate uint32) uint32 {
	return uint32(math.Round(float64(msec) * 0.001 * float64(rate)))
}

// SamplesToMSec converts samples to milliseconds, in terms of sample_rate
func SamplesToMSec(samples uint32, rate uint32) float32 {
	return 1000.0 * float32(samples) / float32(rate)
}

// InitFromSound loads a sound and sets the AudInputSpec channel vars and sample rate
func (ais *AudInputSpec) InitFromSound(snd *Sound, nChannels uint16, channel uint16) {
	if snd == nil {
		fmt.Printf("InitFromSound: sound nil")
		return
	}

	ais.SampleRate = snd.SampleRate()
	ais.ComputeSamples()
	if nChannels < 1 {
		ais.Channels = snd.Channels()
	} else {
		ais.Channels = uint16(math32.Min(float32(nChannels), float32(ais.Channels)))
	}
	if ais.Channels > 1 {
		ais.Channel = channel
	} else {
		ais.Channel = 0
	}
}

// AudDftSpec discrete fourier transform (dft) specifications
type AudDftSpec struct {
	LogPow         bool    `desc:"#DEF_true compute the log of the power and save that to a separate table -- generaly more useful for visualization of power than raw power values"`
	LogOff         float32 `desc:"#CONDSHOW_ON_log_pow #DEF_0 add this amount when taking the log of the dft power -- e.g., 1.0 makes everything positive -- affects the relative contrast of the outputs"`
	LogMin         float32 `desc:"#CONDSHOW_ON_log_pow #DEF_-100 minimum value a log can produce -- puts a lower limit on log output"`
	PreviousSmooth float32 `desc:"#DEF_0 how much of the previous step's power value to include in this one -- smooths out the power spectrum which can be artificially bumpy due to discrete window samples"`
	CurrentSmooth  float32 `desc:"#READ_ONLY #EXPERT 1 - prv_smooth -- how much of current power to include"`
}

func (ad *AudDftSpec) Initialize() {
	ad.PreviousSmooth = 0
	ad.CurrentSmooth = 1.0 - ad.PreviousSmooth
	ad.LogPow = true
	ad.LogOff = 0
	ad.LogMin = -100
}

// AudRenormSpec holds the auditory renormalization parameters
type AudRenormSpec struct {
	On          bool    `desc:"perform renormalization of this level of the auditory signal"`
	RenormMin   float32 `desc:"#CONDSHOW_ON_on minimum value to use for renormalization -- you must experiment with range of inputs to determine appropriate values"`
	RenormMax   float32 `desc:"#CONDSHOW_ON_on maximum value to use for renormalization -- you must experiment with range of inputs to determine appropriate values"`
	RenormScale float32 `desc:"#READ_ONLY 1.0 / (ren_max - ren_min)"`
}

func (ar *AudRenormSpec) Initialize() {
	ar.On = true
	ar.RenormMin = -10.0
	ar.RenormMax = 7.0
	ar.RenormScale = 1.0 / (ar.RenormMax - ar.RenormMin)
}

// AudGaborSpec params for auditory gabor filters: 2d Gaussian envelope times a sinusoidal plane wave --
// by default produces 2 phase asymmetric edge detector filters -- horizontal tuning is different from V1 version --
// has elongated frequency-band specific tuning, not a parallel horizontal tuning -- and has multiple of these
type AudGaborSpec struct {
	On              bool    `desc:"use this gabor filtering of the time-frequency space filtered input (time in terms of steps of the DFT transform, and discrete frequency factors based on the FFT window and input sample rate)"`
	SizeTime        int     `desc:"#CONDSHOW_ON_on #DEF_6;8;12;16;24 size of the filter in the time (horizontal) domain, in terms of steps of the underlying DFT filtering steps"`
	SizeFreq        int     `desc:"#CONDSHOW_ON_on #DEF_6;8;12;16;24 size of the filter in the frequency domain, in terms of discrete frequency factors based on the FFT window and input sample rate"`
	SpaceTime       int     `desc:"#CONDSHOW_ON_on spacing in the time (horizontal) domain, in terms of steps"`
	SpaceFreq       int     `desc:"#CONDSHOW_ON_on spacing in the frequency (vertical) domain"`
	WaveLen         float32 `desc:"#CONDSHOW_ON_on #DEF_1.5;2 wavelength of the sine waves in normalized units"`
	SigmaLen        float32 `desc:" #CONDSHOW_ON_on #DEF_0.6 gaussian sigma for the length dimension (elongated axis perpendicular to the sine waves) -- normalized as a function of filter size in relevant dimension"`
	SigmaWidth      float32 `desc:"#CONDSHOW_ON_on #DEF_0.3 gaussian sigma for the width dimension (in the direction of the sine waves) -- normalized as a function of filter size in relevant dimension"`
	SigmaLenHoriz   float32 `desc:"#CONDSHOW_ON_on #DEF_0.3 gaussian sigma for the length of special horizontal narrow-band filters -- normalized as a function of filter size in relevant dimension"`
	SigmaWidthHoriz float32 `desc:"#CONDSHOW_ON_on #DEF_0.1 gaussian sigma for the horizontal dimension for special horizontal narrow-band filters -- normalized as a function of filter size in relevant dimension"`
	Gain            float32 `desc:"#CONDSHOW_ON_on #DEF_2 overall gain multiplier applied after gabor filtering -- only relevant if not using renormalization (otherwize it just gets renormed away)"`
	NHoriz          int     `desc:"#CONDSHOW_ON_on #DEF_4 number of horizontally-elongated,  pure time-domain, frequency-band specific filters to include, evenly spaced over the available frequency space for this filter set -- in addition to these, there are two diagonals (45, 135) and a vertically-elongated (wide frequency band) filter"`
	PhaseOffset     float32 `desc:"#CONDSHOW_ON_on #DEF_0;1.5708 offset for the sine phase -- default is an asymmetric sine wave -- can make it into a symmetric cosine gabor by using PI/2 = 1.5708"`
	CircleEdge      bool    `desc:"#CONDSHOW_ON_on #DEF_true cut off the filter (to zero) outside a circle of diameter filter_size -- makes the filter more radially symmetric"`
	NFilters        int     `desc:"#CONDSHOW_ON_on #READ_ONLY #SHOW total number of filters = 3 + n_horiz"`
}

func (ag *AudGaborSpec) Initialize() {
	ag.On = true
	ag.Gain = 2.0
	ag.NHoriz = 4
	ag.SizeTime = 6.0
	ag.SizeFreq = 6.0
	ag.WaveLen = 1.5
	ag.SigmaLen = 0.6
	ag.SigmaWidth = 0.3
	ag.SigmaLenHoriz = 0.3
	ag.SigmaWidthHoriz = 0.1
	ag.PhaseOffset = 0.0
	ag.CircleEdge = true
	ag.NFilters = 3 + ag.NHoriz
}

// RenderFilters generates filters into the given matrix, which is formatted as: [sz_time_steps][sz_freq][n_filters]
func (ag *AudGaborSpec) RenderFilters(filters *etensor.Float32) {
	//fltrs.SetGeom(3, sz_time, sz_freq, n_filters);
	//float
	//ctr_t = (float)(sz_time-1) / 2.0
	//f;
	//float
	//ctr_f = (float)(sz_freq-1) / 2.0
	//f;
	//float
	//ang_inc = taMath_float::pi / (float)
	//4.0
	//f;
	//float
	//radius_t = (float)(sz_time) / 2.0
	//f;
	//float
	//radius_f = (float)(sz_freq) / 2.0
	//f;
	//float
	//len_norm = 1.0
	//f / (2.0
	//f * sig_len * sig_len);
	//float
	//wd_norm = 1.0
	//f / (2.0
	//f * sig_wd * sig_wd);
	//float
	//hor_len_norm = 1.0
	//f / (2.0
	//f * sig_hor_len * sig_hor_len);
	//float
	//hor_wd_norm = 1.0
	//f / (2.0
	//f * sig_hor_wd * sig_hor_wd);
	//float
	//twopinorm = (2.0
	//f * taMath_float::pi) / wvlen;
	//float
	//hctr_inc = (float)(sz_freq-1) / (float)(n_horiz+1);
	//int
	//fli = 0;
	//for
	//(int
	//hi = 0;
	//hi < n_horiz;
	//hi++, fli++) {
	//
	//	float
	//	hctr_f = hctr_inc * (float)(hi+1);
	//	float
	//	angf = -2.0
	//	f * ang_inc;
	//	for
	//	(int
	//	y = 0;
	//	y < sz_freq;
	//	y++) {
	//		for
	//		(int
	//		x = 0;
	//		x < sz_time;
	//		x++) {
	//			float
	//			xf = (float)
	//			x - ctr_t;
	//			float
	//			yf = (float)
	//			y - hctr_f;
	//			float
	//			xfn = xf / radius_t;
	//			float
	//			yfn = yf / radius_f;
	//			float
	//			dist = taMath_float::hypot(xfn, yfn);
	//			float
	//			val = 0.0
	//			f;
	//			if (!(circle_edge && (dist > 1.0f))) {
	//			float nx = xfn * cosf(angf) - yfn * sinf(angf);
	//			float ny = yfn * cosf(angf) + xfn * sinf(angf);
	//			float gauss = expf(-(hor_wd_norm * (nx * nx) + hor_len_norm * (ny * ny)));
	//			float sin_val = sinf(twopinorm * ny + phase_off);
	//			val = gauss * sin_val;
	//			}
	//			fltrs.FastEl3d(x, y, fli) = val;
	//		}
	//	}
	//}
	//for
	//(int
	//ang = 1;
	//ang < 4;
	//ang++, fli++) {
	//	float
	//	angf = -(float)
	//	ang * ang_inc;
	//	for
	//	(int
	//	y = 0;
	//	y < sz_freq;
	//	y++) {
	//		for
	//		(int
	//		x = 0;
	//		x < sz_time;
	//		x++) {
	//			float
	//			xf = (float)
	//			x - ctr_t;
	//			float
	//			yf = (float)
	//			y - ctr_f;
	//			float
	//			xfn = xf / radius_t;
	//			float
	//			yfn = yf / radius_f;
	//			float
	//			dist = taMath_float::hypot(xfn, yfn);
	//			float
	//			val = 0.0
	//			f;
	//			if (!(circle_edge && (dist > 1.0f))) {
	//			float nx = xfn * cosf(angf) - yfn * sinf(angf);
	//			float ny = yfn * cosf(angf) + xfn * sinf(angf);
	//			float gauss = expf(-(len_norm * (nx * nx) + wd_norm * (ny * ny)));
	//			float sin_val = sinf(twopinorm * ny + phase_off);
	//			val = gauss * sin_val;
	//			}
	//			fltrs.FastEl3d(x, y, fli) = val;
	//		}
	//	}
	//}
	//
	//// renorm each half
	//for (fli = 0; fli < n_filters; fli++) {
	//	float
	//	pos_sum = 0.0
	//	f;
	//	float
	//	neg_sum = 0.0
	//	f;
	//	for
	//	(int
	//	y = 0;
	//	y < sz_freq;
	//	y++) {
	//		for
	//		(int
	//		x = 0;
	//		x < sz_time;
	//		x++) {
	//			float & val = fltrs.FastEl3d(x, y, fli);
	//			if (val > 0.0f)          {
	//				pos_sum += val;
	//			}
	//			else if (val < 0.0f)     {
	//				neg_sum += val;
	//			}
	//		}
	//	}
	//	float
	//	pos_norm = 1.0
	//	f / pos_sum;
	//	float
	//	neg_norm = -1.0
	//	f / neg_sum;
	//	for
	//	(int
	//	y = 0;
	//	y < sz_freq;
	//	y++) {
	//		for
	//		(int
	//		x = 0;
	//		x < sz_time;
	//		x++) {
	//			float & val = fltrs.FastEl3d(x, y, fli);
	//			if (val > 0.0f)          {
	//				val *= pos_norm;
	//			}
	//			else if (val < 0.0f)     {
	//				val *= neg_norm;
	//			}
	//		}
	//	}
	//}
}

// GridFilters #BUTTON #NULL_OK_0 #NULL_TEXT_0_NewDataTable plot the filters into data table and generate a grid view (reset any existing data first)
//func (ag *AudGaborSpec) GridFilters(filters *etensor.Float32, graphData *DataTable, reset bool) {
//
//	RenderFilters(fltrs); // just to make sure
//
//	String
//	name;
//	if (owner) name = owner- > GetName();
//	taProject * proj = GetMyProj();
//	if (!graph_data) {
//		graph_data = proj- > GetNewAnalysisDataTable(name+"_V1Gabor_GridFilters", true);
//	}
//	graph_data- > StructUpdate(true);
//	if (reset)
//	graph_data- > ResetData();
//	int
//	idx;
//	DataCol * nmda = graph_data- > FindMakeColName("Name", idx, VT_STRING);
//	//   nmda->SetUserData("WIDTH", 10);
//	DataCol * matda = graph_data- > FindMakeColName("Filter", idx, VT_FLOAT, 2, sz_time,
//		sz_freq);
//	float
//	maxv = taMath_float::vec_abs_max(&fltrs, idx);
//	graph_data- > SetUserData("N_ROWS", n_filters);
//	graph_data- > SetUserData("SCALE_MIN", -maxv);
//	graph_data- > SetUserData("SCALE_MAX", maxv);
//	graph_data- > SetUserData("BLOCK_HEIGHT", 0.0
//	f);
//	for
//	(int
//	i = 0;
//	i < n_filters;
//	i++) {
//		graph_data- > AddBlankRow();
//		float_MatrixPtr
//		frm;
//		frm = (float_Matrix *)
//		fltrs.GetFrameSlice(i);
//		matda- > SetValAsMatrix(frm, -1);
//		nmda- > SetValAsString("Filter: "+String(i), -1);
//	}
//
//	graph_data- > StructUpdate(false);
//	graph_data- > FindMakeGridView();
//}

// MelFBankSpec contains mel frequency feature bank sampling parameters
type MelFBankSpec struct {
	On       bool    `desc:"perform mel-frequency filtering of the fft input"`
	LoHz     float32 `desc:"#DEF_120;300 #CONDSHOW_ON_on low frequency end of mel frequency spectrum"`
	HiHz     float32 `desc:"#DEF_10000;8000 #CONDSHOW_ON_on high frequency end of mel frequency spectrum -- must be <= sample_rate / 2 (i.e., less than the Nyquist frequency)"`
	NFilters uint32  `desc:"#DEF_32;26 #CONDSHOW_ON_on number of Mel frequency filters to compute"`
	LogOff   float32 `desc:"#CONDSHOW_ON_on #DEF_0 on add this amount when taking the log of the Mel filter sums to produce the filter-bank output -- e.g., 1.0 makes everything positive -- affects the relative contrast of the outputs"`
	LogMin   float32 `desc:"#CONDSHOW_ON_on #DEF_-10 minimum value a log can produce -- puts a lower limit on log output"`
	LoMel    float32 `desc:"#READ_ONLY #SHOW #CONDSHOW_ON_on low end of mel scale in mel units"`
	HiMel    float32 `desc:"#READ_ONLY #SHOW #CONDSHOW_ON_on high end of mel scale in mel units"`
}

// FreqToMel converts frequency to mel scale
func FreqToMel(freq float32) float32 {
	return 1127.0 * math32.Log(1.0+freq/700.0)
}

// FreqToMel converts mel scale to frequency
func MelToFreq(mel float32) float32 {
	return 700.0 * (math32.Exp(mel/1127.0) - 1.0)
}

// FreqToBin converts frequency into FFT bin number, using parameters of number of FFT bins and sample rate
func FreqToBin(freq, nFft, sampleRate float32) uint32 {
	return uint32(math32.Floor(((nFft + 1) * freq) / sampleRate))
}

func (mfb *MelFBankSpec) Initialize() {
	mfb.On = true
	mfb.LoHz = 120.0
	mfb.HiHz = 10000.0
	mfb.NFilters = 32
	mfb.LogOff = 0.0
	mfb.LogMin = -10.0
	mfb.LoMel = FreqToMel(mfb.LoHz)
	mfb.HiMel = FreqToMel(mfb.HiHz)
}

// MelCepstrumSpec holds the mel frequency sampling parameters
type MelCepstrumSpec struct {
	On     bool `desc:"perform cepstrum discrete cosine transform (dct) of the mel-frequency filter bank features"`
	NCoeff int  `desc:"#CONDSHOW_ON_on #DEF_13 number of mfcc coefficients to output -- typically 1/2 of the number of filterbank features"`
}

func (mc *MelCepstrumSpec) Initialize() {
	mc.On = true
	mc.NCoeff = 13
}

type AuditoryProc struct {
<<<<<<< HEAD
	//	enum SaveMode {               // how to add new data to the data table
	//	NONE_SAVE,                  // don't save anything at all -- overrides any more specific save guys and prevents any addition or modification to the data table
	//	FIRST_ROW,                  // always overwrite the first row -- does EnforceRows(1) if rows = 0
	//	ADD_ROW,                    // always add a new row and write to that, preserving a history of inputs over time -- should be reset at some interval!
	//};
	//	SaveMode      save_mode;      // how to add new data to the data table
	//	V1KwtaSpec    gabor_kwta;     // #CONDSHOW_ON_gabor1.on k-winner-take-all inhibitory dynamics for the time-gabor output

	Data        *dtable.Table   `desc:"data table for saving filter results for viewing and applying to networks etc"`
=======
>>>>>>> 1d2f4a67
	Input       AudInputSpec    `desc:"specifications of the raw auditory input"`
	Dft         AudDftSpec      `desc:"specifications for how to compute the discrete fourier transform (DFT, using FFT)"`
	MelFBank    MelFBankSpec    `desc:"specifications of the mel feature bank frequency sampling of the DFT (FFT) of the input sound"`
	FBankRenorm AudRenormSpec   `desc:"#CONDSHOW_ON_mel_fbank.on renormalization parmeters for the mel_fbank values -- performed prior to further processing"`
	Gabor1      AudGaborSpec    `desc:"#CONDSHOW_ON_mel_fbank.on full set of frequency / time gabor filters -- first size"`
	Gabor2      AudGaborSpec    `desc:"#CONDSHOW_ON_mel_fbank.on full set of frequency / time gabor filters -- second size"`
	Gabor3      AudGaborSpec    `desc:"#CONDSHOW_ON_mel_fbank.on full set of frequency / time gabor filters -- third size"`
	Mfcc        MelCepstrumSpec `desc:"#CONDSHOW_ON_mel_fbank.on specifications of the mel cepstrum discrete cosine transform of the mel fbank filter features"`

	// Filters
	DftSize        uint32 `desc:"#READ_ONLY #NO_SAVE full size of fft output -- should be input.win_samples"`
	DftUse         uint32 `desc:"#READ_ONLY #NO_SAVE number of dft outputs to actually use -- should be dft_size / 2 + 1"`
	MelNFiltersEff uint32 `desc:"#READ_ONLY #NO_SAVE effective number of mel filters: mel.n_filters + 2"`

	MelPtsMel        etensor.Float32 `desc:"#READ_ONLY #NO_SAVE [mel_n_filters_eff] scale points in mel units (mels)"`
	MetPtsHz         etensor.Float32 `desc:"#READ_ONLY #NO_SAVE [mel_n_filters_eff] mel scale points in hz units"`
	MelPtsBin        etensor.Float32 `desc:"#READ_ONLY #NO_SAVE [mel_n_filters_eff] mel scale points in fft bins"`
	MelFilterMaxBins uint32          `desc:"#READ_ONLY #NO_SAVE maximum number of bins for mel filter -- number of bins in highest filter"`
	MelFilters       etensor.Float32 `desc:"#READ_ONLY #NO_SAVE [mel_filt_max_bins][mel.n_filters] the actual filters for actual number of mel filters"`

	Gabor1Filters etensor.Float32 `desc:"#READ_ONLY #NO_SAVE full gabor filters"`
	Gabor2Filters etensor.Float32 `desc:"#READ_ONLY #NO_SAVE full gabor filters"`
	Gabor3Filters etensor.Float32 `desc:"#READ_ONLY #NO_SAVE full gabor filters"`

	// Outputs
	FirstStep     bool   `desc:"#READ_ONLY #NO_SAVE #SHOW is this the first step of processing -- turns of prv smoothing of dft power"`
	InputPos      uint32 `desc:"#READ_ONLY #NO_SAVE #SHOW current position in the sound_full input -- in terms of sample number"`
	TrialStartPos uint32 `desc:" #READ_ONLY #NO_SAVE #SHOW starting position of the current trial -- in terms of sample number"`
	TrialEndPos   uint32 `desc:"#READ_ONLY #NO_SAVE #SHOW ending position of the current trial -- in terms of sample number"`
	//XYNGeom       gabor1_geom // #CONDSHOW_ON_gabor1.on #READ_ONLY #SHOW overall geometry of gabor1 output (group-level geometry -- feature / unit level geometry is n_features, 2)
	//XYNGeom       gabor2_geom // #CONDSHOW_ON_gabor2.on #READ_ONLY #SHOW overall geometry of gabor1 output (group-level geometry -- feature / unit level geometry is n_features, 2)
	//XYNGeom       gabor3_geom // #CONDSHOW_ON_gabor3.on #READ_ONLY #SHOW overall geometry of gabor1 output (group-level geometry -- feature / unit level geometry is n_features, 2)

	SoundFull etensor.Float32 `desc:"#READ_ONLY #NO_SAVE the full sound input obtained from the sound input"`
	WindowIn  etensor.Float32 `desc:"#READ_ONLY #NO_SAVE [input.win_samples] the raw sound input, one channel at a time"`

	//DftOut etensor.ComplexFloat32 `desc:"#READ_ONLY #NO_SAVE [2, dft_size] discrete fourier transform (fft) output complex representation"`

	DftPowerOut         etensor.Float32 `desc:"#READ_ONLY #NO_SAVE [dft_use] power of the dft, up to the nyquist limit frequency (1/2 input.win_samples)"`
	DftLogPowerOut      etensor.Float32 `desc:"#READ_ONLY #NO_SAVE [dft_use] log power of the dft, up to the nyquist limit frequency (1/2 input.win_samples)"`
	DftPowerTrialOut    etensor.Float32 `desc"#READ_ONLY #NO_SAVE [dft_use][input.total_steps][input.channels] full trial's worth of power of the dft, up to the nyquist limit frequency (1/2 input.win_samples)"`
	DftLogPowerTrialOut etensor.Float32 `desc:"#READ_ONLY #NO_SAVE [dft_use][input.total_steps][input.channels] full trial's worth of log power of the dft, up to the nyquist limit frequency (1/2 input.win_samples)"`
	MelFBankOut         etensor.Float32 `desc:"#READ_ONLY #NO_SAVE [mel.n_filters] mel scale transformation of dft_power, using triangular filters, resulting in the mel filterbank output -- the natural log of this is typically applied"`
	MelFBankTrialOut    etensor.Float32 `desc:"#READ_ONLY #NO_SAVE [mel.n_filters][input.total_steps][input.channels] full trial's worth of mel feature-bank output -- only if using gabors"`
	GaborGci            etensor.Float32 `desc:"#READ_ONLY #NO_SAVE inhibitory conductances, for computing kwta"`
	Gabor1TrialRaw      etensor.Float32 `desc:"#READ_ONLY #NO_SAVE [gabor.n_filters*2][mel.n_filters][input.trial_steps][input.channels] raw output of gabor1 -- full trial's worth of gabor steps"`
	Gabor1TrialOut      etensor.Float32 `desc:"#READ_ONLY #NO_SAVE [gabor.n_filters*2][mel.n_filters][input.trial_steps][input.channels] post-kwta output of full trial's worth of gabor steps"`
	Gabor2TrialRaw      etensor.Float32 `desc:"#READ_ONLY #NO_SAVE [gabor.n_filters*2][mel.n_filters][input.trial_steps][input.channels] raw output of gabor1 -- full trial's worth of gabor steps"`
	Gabor2TrialOut      etensor.Float32 `desc:"#READ_ONLY #NO_SAVE [gabor.n_filters*2][mel.n_filters][input.trial_steps][input.channels] post-kwta output of full trial's worth of gabor steps"`
	Gabor3TrialRaw      etensor.Float32 `desc:"#READ_ONLY #NO_SAVE [gabor.n_filters*2][mel.n_filters][input.trial_steps][input.channels] raw output of gabor1 -- full trial's worth of gabor steps"`
	Gabor3TrialOut      etensor.Float32 `desc:"#READ_ONLY #NO_SAVE [gabor.n_filters*2][mel.n_filters][input.trial_steps][input.channels] post-kwta output of full trial's worth of gabor steps"`
	MfccDctOut          etensor.Float32 `desc:"#READ_ONLY #NO_SAVE discrete cosine transform of the log_mel_filter_out values, producing the final mel-frequency cepstral coefficients"`
	MfccDctTrialOut     etensor.Float32 `desc:"#READ_ONLY #NO_SAVE full trial's worth of discrete cosine transform of the log_mel_filter_out values, producing the final mel-frequency cepstral coefficients"`
}

func (ap *AuditoryProc) LoadSound(snd *Sound) bool {
	var needsInit = false
	if ap.NeedsInit() {
		needsInit = true
	}

	if snd == nil || !snd.IsValid() {
		fmt.Printf("LoadSound: sound nil or invalid")
		return false
	}

	sr := snd.SampleRate()
	if sr != ap.Input.SampleRate {
		fmt.Printf("LoadSound: sample rate does not match sound -- re-initializing with new rate of: %v", strconv.Itoa(int(sr)))
		ap.Input.SampleRate = sr
		needsInit = true
	}

	if needsInit {
		ap.Init()
	}

	if ap.Input.Channels > 1 {
		snd.SoundToMatrix(&ap.SoundFull, -1)
	} else {
		snd.SoundToMatrix(&ap.SoundFull, int(ap.Input.Channel))
	}
	ap.StartNewSound()
	return true
}

func (ap *AuditoryProc) StartNewSound() bool {
	//ap.FirstStep = true
	//ap.InputPos = 0
	//ap.TrialStartPos = 0
	//ap.TrialEndPos = ap.TrialStartPos + ap.Input.TrialSamples
	//ap.DftPowerTrialOut.InitVals(0.0)
	//if ap.Dft.LogPow {
	//	ap.DftLogPowerTrialOut.InitVals(0.0)
	//}
	//
	//if ap.MelFBank.On {
	//	ap.MelFBankTrialOut.InitVals(0.0)
	//	if ap.Gabor1.On {
	//		ap.Gabor1TrialRaw.InitVals(0.0)
	//		ap.Gabor1TrialOut.InitVals(0.0)
	//	}
	//	if ap.Gabor2.On {
	//		ap.Gabor2TrialRaw.InitVals(0.0)
	//		ap.Gabor2TrialOut.InitVals(0.0)
	//
	//	}
	//	if ap.Gabor3.On {
	//		ap.Gabor3TrialRaw.InitVals(0.0)
	//		ap.Gabor3TrialOut.InitVals(0.0)
	//	}
	//	if ap.Mfcc.On {
	//		ap.MfccDctTrialOut.InitVals(0.0)
	//	}
	//}
	return true
}

func (ap *AuditoryProc) NeedsInit() bool {
	if ap.DftSize != ap.Input.WinSamples || ap.MelNFiltersEff != ap.MelFBank.NFilters+2 {
		return true
	}
	return false

}

func (ap *AuditoryProc) Init() bool {
<<<<<<< HEAD
	ap.UpdateConfig()
	ap.InitFilters()
	ap.InitOutMatrix()
	ap.Data = &dtable.Table{}
	ap.InitDataTable()
	ap.InitSound()
=======
	//ap.UpdateConfig()
	//ap.InitFilters()
	//ap.InitOutMatrix()
	//ap.InitDataTable()
	//ap.InitSound()
>>>>>>> 1d2f4a67
	return true
}

func (ap *AuditoryProc) InitDataTable() bool {
	if ap.Data == nil {
		fmt.Printf("InitDataTable: ap.Data is nil")
		return false
	}
	if ap.Input.Channels > 1 {
		for ch := 0; ch < int(ap.Input.Channels); ch++ {
			ap.InitDataTableChan(ch)
		}
	} else {
		ap.InitDataTableChan(int(ap.Input.Channel))
	}
	return true
}

func (ap *AuditoryProc) InitDataTableChan(ch int) bool {
	if ap.MelFBank.On {
		ap.MelOutputToTable(ap.Data, ch, true)
	}
	return true
}

// InputStepsLeft returns the number of steps left to process in the current input sound
func (ap *AuditoryProc) InputStepsLeft() int {
	samplesLeft = ap.SoundFull.Frames() - ap.InputPos
	return samplesLeft / ap.Input.StepSamples
}

// ProcessTrial processes a full trial worth of sound -- iterates over steps to fill a trial's worth of sound data
func (ap *AuditoryProc) ProcessTrial() bool {
	if ap.NeedsInit() {
		ap.Init()
	}
	ap.Data.AddRows(1)

	if ap.InputStepsLeft() < 1 {
		fmt.Printf("ProcessTrial: no steps worth of input sound available -- load a new sound")
		return false
	}

	startPos := ap.InputPos
	if ap.InputPos == 0 { // just starting out -- fill whole buffer..
		border := 2 * ap.Input.BorderSteps // full amount to wrap
		ap.TrialStartPos = ap.InputPos
		ap.TrialEndPos = ap.TrialStartPos + ap.Input.TrialSamples + 2*border*ap.Input.StepSamples

		for ch := 0; ch < int(ap.Input.Channels); ch++ {
			ap.InputPos = startPos // always start at same place per channel
			for s := 0; s < int(ap.Input.TotalSteps); s++ {
				ap.ProcessStep(ch, s)
			}
			ap.FilterTrial(ch)
			ap.OutputToTable(ch)
		}
	} else {
		border := 2 * ap.Input.BorderSteps // full amount to wrap
		ap.TrialStartPos = ap.InputPos - ap.Input.TrialSamples*ap.Input.BorderSteps
		ap.TrialEndPos = ap.TrialStartPos + ap.Input.TrialSamples

		for ch := 0; ch < int(ap.Input.Channels); ch++ {
			ap.InputPos = startPos // always start at same place per channel
			ap.WrapBorder(ch)
			for s := border; s < ap.Input.TotalSteps; s++ {
				ap.ProcessStep(ch, s)
			}
			ap.FilterTrial(ch)
			ap.OutputToTable(ch)
		}
	}
	return true
}

// MelOutputToTable mel filter bank to output table
func (ap *AuditoryProc) MelOutputToTable(dt *dtable.Table, ch int, fmtOnly bool) bool {
	//DataCol* col;
	//int idx;
	//String col_sufx;
	//if(input.channels > 1) {
	//	col_sufx = "_ch" + String(chan);
	//}
	//col = data_table->FindMakeColName(name + "_dft_pow" + col_sufx, idx,
	//	DataTable::VT_FLOAT, 2,
	//	input.total_steps, dft_use);
	//if(!fmt_only) {
	//	float_MatrixPtr dout; dout = (float_Matrix*)col->GetValAsMatrix(-1);
	//	for(int stp = 0; stp < input.total_steps; stp++) {
	//		for(int i=0; i< dft_use; i++) {
	//			if(dft.log_pow) {
	//				dout->FastEl2d(stp, i) = dft_log_power_trial_out.FastEl3d(i, stp, chan);
	//			}
	//			else {
	//				dout->FastEl2d(stp, i) = dft_power_trial_out.FastEl3d(i, stp, chan);
	//			}
	//		}
	//	}
	//}
	//
	//if(mel_fbank.on) {
	//	col = data_table->FindMakeColName(name + "_mel_fbank" + col_sufx, idx,
	//		DataTable::VT_FLOAT, 2,
	//		input.total_steps, mel_fbank.n_filters);
	//	if(!fmt_only) {
	//		float_MatrixPtr dout; dout = (float_Matrix*)col->GetValAsMatrix(-1);
	//		for(int stp = 0; stp < input.total_steps; stp++) {
	//			for(int i=0; i< mel_fbank.n_filters; i++) {
	//				dout->FastEl2d(stp, i) = mel_fbank_trial_out.FastEl3d(i, stp, chan);
	//			}
	//		}
	//	}
	//
	//	if(gabor1.on) {
	//		col = data_table->FindMakeColName(name + "_mel_gabor1_raw" + col_sufx, idx,
	//			DataTable::VT_FLOAT, 4,
	//			gabor1.n_filters, 2,
	//			gabor1_geom.x, gabor1_geom.y);
	//		if(!fmt_only) {
	//			float_MatrixPtr dout; dout = (float_Matrix*)col->GetValAsMatrix(-1);
	//			const int nf = gabor1.n_filters;
	//			for(int stp = 0; stp < gabor1_geom.x; stp++) {
	//				for(int i=0; i< gabor1_geom.y; i++) {
	//					for(int ti=0; ti < nf; ti++) {
	//						dout->FastEl4d(ti, 0, stp, i) = gabor1_trial_raw.FastEl(ti, 0, i, stp, chan);
	//						dout->FastEl4d(ti, 1, stp, i) = gabor1_trial_raw.FastEl(ti, 1, i, stp, chan);
	//					}
	//				}
	//			}
	//		}
	//
	//		col = data_table->FindMakeColName(name + "_mel_gabor1" + col_sufx, idx,
	//			DataTable::VT_FLOAT, 4,
	//			gabor1.n_filters, 2,
	//			gabor1_geom.x, gabor1_geom.y);
	//		if(!fmt_only) {
	//			float_MatrixPtr dout; dout = (float_Matrix*)col->GetValAsMatrix(-1);
	//			const int nf = gabor1.n_filters;
	//			for(int stp = 0; stp < gabor1_geom.x; stp++) {
	//				for(int i=0; i< gabor1_geom.y; i++) {
	//					for(int ti=0; ti < nf; ti++) {
	//						dout->FastEl4d(ti, 0, stp, i) = gabor1_trial_out.FastEl(ti, 0, i, stp, chan);
	//						dout->FastEl4d(ti, 1, stp, i) = gabor1_trial_out.FastEl(ti, 1, i, stp, chan);
	//					}
	//				}
	//			}
	//		}
	//	}
	//
	//	if(gabor2.on) {
	//		col = data_table->FindMakeColName(name + "_mel_gabor2_raw" + col_sufx, idx,
	//			DataTable::VT_FLOAT, 4,
	//			gabor2.n_filters, 2,
	//			gabor2_geom.x, gabor2_geom.y);
	//		if(!fmt_only) {
	//			float_MatrixPtr dout; dout = (float_Matrix*)col->GetValAsMatrix(-1);
	//			const int nf = gabor2.n_filters;
	//			for(int stp = 0; stp < gabor2_geom.x; stp++) {
	//				for(int i=0; i< gabor2_geom.y; i++) {
	//					for(int ti=0; ti < nf; ti++) {
	//						dout->FastEl4d(ti, 0, stp, i) = gabor2_trial_raw.FastEl(ti, 0, i, stp, chan);
	//						dout->FastEl4d(ti, 1, stp, i) = gabor2_trial_raw.FastEl(ti, 1, i, stp, chan);
	//					}
	//				}
	//			}
	//		}
	//
	//		col = data_table->FindMakeColName(name + "_mel_gabor2" + col_sufx, idx,
	//			DataTable::VT_FLOAT, 4,
	//			gabor2.n_filters, 2,
	//			gabor2_geom.x, gabor2_geom.y);
	//		if(!fmt_only) {
	//			float_MatrixPtr dout; dout = (float_Matrix*)col->GetValAsMatrix(-1);
	//			const int nf = gabor2.n_filters;
	//			for(int stp = 0; stp < gabor2_geom.x; stp++) {
	//				for(int i=0; i< gabor2_geom.y; i++) {
	//					for(int ti=0; ti < nf; ti++) {
	//						dout->FastEl4d(ti, 0, stp, i) = gabor2_trial_out.FastEl(ti, 0, i, stp, chan);
	//						dout->FastEl4d(ti, 1, stp, i) = gabor2_trial_out.FastEl(ti, 1, i, stp, chan);
	//					}
	//				}
	//			}
	//		}
	//	}
	//
	//	if(gabor3.on) {
	//		col = data_table->FindMakeColName(name + "_mel_gabor3_raw" + col_sufx, idx,
	//			DataTable::VT_FLOAT, 4,
	//			gabor3.n_filters, 2,
	//			gabor3_geom.x, gabor3_geom.y);
	//		if(!fmt_only) {
	//			float_MatrixPtr dout; dout = (float_Matrix*)col->GetValAsMatrix(-1);
	//			const int nf = gabor3.n_filters;
	//			for(int stp = 0; stp < gabor3_geom.x; stp++) {
	//				for(int i=0; i< gabor3_geom.y; i++) {
	//					for(int ti=0; ti < nf; ti++) {
	//						dout->FastEl4d(ti, 0, stp, i) = gabor3_trial_raw.FastEl(ti, 0, i, stp, chan);
	//						dout->FastEl4d(ti, 1, stp, i) = gabor3_trial_raw.FastEl(ti, 1, i, stp, chan);
	//					}
	//				}
	//			}
	//		}
	//
	//		col = data_table->FindMakeColName(name + "_mel_gabor3" + col_sufx, idx,
	//			DataTable::VT_FLOAT, 4,
	//			gabor3.n_filters, 2,
	//			gabor3_geom.x, gabor3_geom.y);
	//		if(!fmt_only) {
	//			float_MatrixPtr dout; dout = (float_Matrix*)col->GetValAsMatrix(-1);
	//			const int nf = gabor3.n_filters;
	//			for(int stp = 0; stp < gabor3_geom.x; stp++) {
	//				for(int i=0; i< gabor3_geom.y; i++) {
	//					for(int ti=0; ti < nf; ti++) {
	//						dout->FastEl4d(ti, 0, stp, i) = gabor3_trial_out.FastEl(ti, 0, i, stp, chan);
	//						dout->FastEl4d(ti, 1, stp, i) = gabor3_trial_out.FastEl(ti, 1, i, stp, chan);
	//					}
	//				}
	//			}
	//		}
	//	}
	//}
	//
	//if(mfcc.on) {
	//	col = data_table->FindMakeColName(name + "_mel_mfcc" + col_sufx, idx,
	//		DataTable::VT_FLOAT, 2,
	//		input.total_steps, mfcc.n_coeff);
	//	if(!fmt_only) {
	//		float_MatrixPtr dout; dout = (float_Matrix*)col->GetValAsMatrix(-1);
	//		for(int stp = 0; stp < input.total_steps; stp++) {
	//			for(int i=0; i< mfcc.n_coeff; i++) {
	//				dout->FastEl2d(stp, i) = mfcc_dct_trial_out.FastEl3d(i, stp, chan);
	//			}
	//		}
	//	}
	//}
	//
	return true
}<|MERGE_RESOLUTION|>--- conflicted
+++ resolved
@@ -5,12 +5,12 @@
 
 import (
 	"fmt"
+	"github.com/emer/emergent/etensor"
 	"math"
 	"strconv"
 
 	"github.com/chewxy/math32"
 	"github.com/emer/emergent/dtable"
-	"github.com/emer/emergent/etensor"
 )
 
 // AudInputSpec defines the sound input parameters for auditory processing
@@ -435,7 +435,6 @@
 }
 
 type AuditoryProc struct {
-<<<<<<< HEAD
 	//	enum SaveMode {               // how to add new data to the data table
 	//	NONE_SAVE,                  // don't save anything at all -- overrides any more specific save guys and prevents any addition or modification to the data table
 	//	FIRST_ROW,                  // always overwrite the first row -- does EnforceRows(1) if rows = 0
@@ -445,8 +444,6 @@
 	//	V1KwtaSpec    gabor_kwta;     // #CONDSHOW_ON_gabor1.on k-winner-take-all inhibitory dynamics for the time-gabor output
 
 	Data        *dtable.Table   `desc:"data table for saving filter results for viewing and applying to networks etc"`
-=======
->>>>>>> 1d2f4a67
 	Input       AudInputSpec    `desc:"specifications of the raw auditory input"`
 	Dft         AudDftSpec      `desc:"specifications for how to compute the discrete fourier transform (DFT, using FFT)"`
 	MelFBank    MelFBankSpec    `desc:"specifications of the mel feature bank frequency sampling of the DFT (FFT) of the input sound"`
@@ -455,6 +452,7 @@
 	Gabor2      AudGaborSpec    `desc:"#CONDSHOW_ON_mel_fbank.on full set of frequency / time gabor filters -- second size"`
 	Gabor3      AudGaborSpec    `desc:"#CONDSHOW_ON_mel_fbank.on full set of frequency / time gabor filters -- third size"`
 	Mfcc        MelCepstrumSpec `desc:"#CONDSHOW_ON_mel_fbank.on specifications of the mel cepstrum discrete cosine transform of the mel fbank filter features"`
+	//	V1KwtaSpec    gabor_kwta;     // #CONDSHOW_ON_gabor1.on k-winner-take-all inhibitory dynamics for the time-gabor output
 
 	// Filters
 	DftSize        uint32 `desc:"#READ_ONLY #NO_SAVE full size of fft output -- should be input.win_samples"`
@@ -472,18 +470,18 @@
 	Gabor3Filters etensor.Float32 `desc:"#READ_ONLY #NO_SAVE full gabor filters"`
 
 	// Outputs
-	FirstStep     bool   `desc:"#READ_ONLY #NO_SAVE #SHOW is this the first step of processing -- turns of prv smoothing of dft power"`
-	InputPos      uint32 `desc:"#READ_ONLY #NO_SAVE #SHOW current position in the sound_full input -- in terms of sample number"`
-	TrialStartPos uint32 `desc:" #READ_ONLY #NO_SAVE #SHOW starting position of the current trial -- in terms of sample number"`
-	TrialEndPos   uint32 `desc:"#READ_ONLY #NO_SAVE #SHOW ending position of the current trial -- in terms of sample number"`
-	//XYNGeom       gabor1_geom // #CONDSHOW_ON_gabor1.on #READ_ONLY #SHOW overall geometry of gabor1 output (group-level geometry -- feature / unit level geometry is n_features, 2)
-	//XYNGeom       gabor2_geom // #CONDSHOW_ON_gabor2.on #READ_ONLY #SHOW overall geometry of gabor1 output (group-level geometry -- feature / unit level geometry is n_features, 2)
-	//XYNGeom       gabor3_geom // #CONDSHOW_ON_gabor3.on #READ_ONLY #SHOW overall geometry of gabor1 output (group-level geometry -- feature / unit level geometry is n_features, 2)
+	FirstStep     bool        `desc:"#READ_ONLY #NO_SAVE #SHOW is this the first step of processing -- turns of prv smoothing of dft power"`
+	InputPos      uint32      `desc:"#READ_ONLY #NO_SAVE #SHOW current position in the sound_full input -- in terms of sample number"`
+	TrialStartPos uint32      `desc:" #READ_ONLY #NO_SAVE #SHOW starting position of the current trial -- in terms of sample number"`
+	TrialEndPos   uint32      `desc:"#READ_ONLY #NO_SAVE #SHOW ending position of the current trial -- in terms of sample number"`
+	XYNGeom       gabor1_geom // #CONDSHOW_ON_gabor1.on #READ_ONLY #SHOW overall geometry of gabor1 output (group-level geometry -- feature / unit level geometry is n_features, 2)
+	XYNGeom       gabor2_geom // #CONDSHOW_ON_gabor2.on #READ_ONLY #SHOW overall geometry of gabor1 output (group-level geometry -- feature / unit level geometry is n_features, 2)
+	XYNGeom       gabor3_geom // #CONDSHOW_ON_gabor3.on #READ_ONLY #SHOW overall geometry of gabor1 output (group-level geometry -- feature / unit level geometry is n_features, 2)
 
 	SoundFull etensor.Float32 `desc:"#READ_ONLY #NO_SAVE the full sound input obtained from the sound input"`
 	WindowIn  etensor.Float32 `desc:"#READ_ONLY #NO_SAVE [input.win_samples] the raw sound input, one channel at a time"`
 
-	//DftOut etensor.ComplexFloat32 `desc:"#READ_ONLY #NO_SAVE [2, dft_size] discrete fourier transform (fft) output complex representation"`
+	DftOut etensor.ComplexFloat32 `desc:"#READ_ONLY #NO_SAVE [2, dft_size] discrete fourier transform (fft) output complex representation"`
 
 	DftPowerOut         etensor.Float32 `desc:"#READ_ONLY #NO_SAVE [dft_use] power of the dft, up to the nyquist limit frequency (1/2 input.win_samples)"`
 	DftLogPowerOut      etensor.Float32 `desc:"#READ_ONLY #NO_SAVE [dft_use] log power of the dft, up to the nyquist limit frequency (1/2 input.win_samples)"`
@@ -513,10 +511,9 @@
 		return false
 	}
 
-	sr := snd.SampleRate()
-	if sr != ap.Input.SampleRate {
-		fmt.Printf("LoadSound: sample rate does not match sound -- re-initializing with new rate of: %v", strconv.Itoa(int(sr)))
-		ap.Input.SampleRate = sr
+	if snd.SampleRate() != ap.Input.SampleRate {
+		fmt.Printf("LoadSound: sample rate does not match sound -- re-initializing with new rate of: %v", strconv.Itoa(int(snd.SampleRate())))
+		ap.Input.SampleRate = snd.SampleRate()
 		needsInit = true
 	}
 
@@ -525,43 +522,43 @@
 	}
 
 	if ap.Input.Channels > 1 {
-		snd.SoundToMatrix(&ap.SoundFull, -1)
+		snd.SoundToMatrix(soundFull, -1)
 	} else {
-		snd.SoundToMatrix(&ap.SoundFull, int(ap.Input.Channel))
-	}
-	ap.StartNewSound()
+		snd.SoundToMatrix(soundFull, Input.Channel)
+	}
+	snd.StartNewSound()
 	return true
 }
 
 func (ap *AuditoryProc) StartNewSound() bool {
-	//ap.FirstStep = true
-	//ap.InputPos = 0
-	//ap.TrialStartPos = 0
-	//ap.TrialEndPos = ap.TrialStartPos + ap.Input.TrialSamples
-	//ap.DftPowerTrialOut.InitVals(0.0)
-	//if ap.Dft.LogPow {
-	//	ap.DftLogPowerTrialOut.InitVals(0.0)
-	//}
-	//
-	//if ap.MelFBank.On {
-	//	ap.MelFBankTrialOut.InitVals(0.0)
-	//	if ap.Gabor1.On {
-	//		ap.Gabor1TrialRaw.InitVals(0.0)
-	//		ap.Gabor1TrialOut.InitVals(0.0)
-	//	}
-	//	if ap.Gabor2.On {
-	//		ap.Gabor2TrialRaw.InitVals(0.0)
-	//		ap.Gabor2TrialOut.InitVals(0.0)
-	//
-	//	}
-	//	if ap.Gabor3.On {
-	//		ap.Gabor3TrialRaw.InitVals(0.0)
-	//		ap.Gabor3TrialOut.InitVals(0.0)
-	//	}
-	//	if ap.Mfcc.On {
-	//		ap.MfccDctTrialOut.InitVals(0.0)
-	//	}
-	//}
+	ap.FirstStep = true
+	ap.InputPos = 0
+	ap.TrialStartPos = 0
+	ap.TrialEndPos = ap.TrialStartPos + ap.Input.TrialSamples
+	ap.DftPowerTrialOut.InitVals(0.0)
+	if ap.Dft.LogPow {
+		ap.DftLogPowerTrialOut.InitVals(0.0)
+	}
+
+	if ap.MelFBank.On {
+		ap.MelFBankTrialOut.InitVals(0.0)
+		if ap.Gabor1.On {
+			ap.Gabor1TrialRaw.InitVals(0.0)
+			ap.Gabor1TrialOut.InitVals(0.0)
+		}
+		if ap.Gabor2.On {
+			ap.Gabor2TrialRaw.InitVals(0.0)
+			ap.Gabor2TrialOut.InitVals(0.0)
+
+		}
+		if ap.Gabor3.On {
+			ap.Gabor3TrialRaw.InitVals(0.0)
+			ap.Gabor3TrialOut.InitVals(0.0)
+		}
+		if ap.Mfcc.On {
+			ap.MfccDctTrialOut.InitVals(0.0)
+		}
+	}
 	return true
 }
 
@@ -574,20 +571,12 @@
 }
 
 func (ap *AuditoryProc) Init() bool {
-<<<<<<< HEAD
 	ap.UpdateConfig()
 	ap.InitFilters()
 	ap.InitOutMatrix()
 	ap.Data = &dtable.Table{}
 	ap.InitDataTable()
 	ap.InitSound()
-=======
-	//ap.UpdateConfig()
-	//ap.InitFilters()
-	//ap.InitOutMatrix()
-	//ap.InitDataTable()
-	//ap.InitSound()
->>>>>>> 1d2f4a67
 	return true
 }
 
